--- conflicted
+++ resolved
@@ -2,12 +2,7 @@
 *.pdf
 *.keras
 *.vscode
-<<<<<<< HEAD
 data_scrapper.log
 *.json
 *checkpoint*
-*.log
-=======
-*.json
-*checkpoint*
->>>>>>> b2188ec3
+*.log