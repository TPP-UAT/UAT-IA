import fitz
import re
import os
import json
from sklearn.feature_extraction.text import TfidfVectorizer

<<<<<<< HEAD

def get_bold_text_from_page(page):
    bold_text = []
    blocks = page.get_text("dict")["blocks"]

    # page_text = ""
    for block in blocks:
        if "lines" in block:  
            for line in block["lines"]:
                for span in line["spans"]:
                    text = span["text"]
                    # page_text += text + " "
                    font_name = span["font"]

                    if "Bold" in font_name or ".B" in font_name or "Black" in font_name:
                        bold_text.append(text)
    return bold_text

# Retrieve the full text from an article
def get_full_text_from_file(file_path):
    pdf_document = fitz.open('data/' + file_path)
    full_text = ""
    bold_texts = []
    for page_number in range(len(pdf_document)):
        page = pdf_document[page_number]
        text = page.get_text()
        full_text += text + "\n\n"

        bold_texts = bold_texts + get_bold_text_from_page(page)

    pdf_document.close()
    full_text = clean_text(full_text, bold_texts)
    return full_text

# Cleans the text by applying a series of text processing functions
def clean_text(text, bold_texts):
    text = clean_urls_from_text(text)
    text = clean_header_from_text(text)
    text = clean_footer_from_text(text)
    text = clean_references_from_text(text)
    text = clean_orcidIds_from_text(text)
    text = clean_authors_from_text(text, bold_texts)

    return text
=======
equation_fonts = ["TimesLTStd-Roman",
                   "STIXTwoMath", 
                   "TimesLTStd-Italic", 
                   "EuclidSymbol", 
                   "AdvTTec1d2308.I+03", 
                   "STIXGeneral-Regular", 
                   "EuclidSymbol-Italic",
                   "AdvTTab7e17fd+22",
                   "EuclidMathTwo"
                   ]

# TODO: Delete this function
def save_string_to_file(string, filename):
  """Saves a string to a file.

  Args:
    string: The string to be saved.
    filename: The name of the file to be created.
  """

  try:
    with open(filename, 'w') as file:
      file.write(string)
    print(f"String saved to file: {filename}")
  except Exception as e:
    print(f"Error saving string to file: {e}")
    
# Retrieves the text from a page and returns it filtered by different criteria
def get_text_from_page(page):
    blocks = page.get_text("dict")["blocks"]

    page_spans = []
    bold_text = []
    for block in blocks:
        if "lines" in block:
            for line in block["lines"]:
                for span in line["spans"]:
                    page_spans.append(span)
                    text = span["text"]
                    font_name = span["font"]

                    if "Bold" in font_name or ".B" in font_name or "Black" in font_name:
                        bold_text.append(text)
    
    # Guarda los spans en un archivo
    objects_string = json.dumps(page_spans, indent=2)
    save_string_to_file(objects_string, 'spans.txt')
>>>>>>> d6354f42

    # First filter using the full span element (more properties)
    # comentar esto para ver diferencias
    page_spans = clean_spans_from_page(page_spans)

<<<<<<< HEAD
def clean_footer_from_text(text):
    # Removes footer-like patterns containing publication information
    footer_pattern = r"\bThe (Astrophysical Journal|Astronomical Journal|Astrophysical Journal Letters|Astrophysical Journal Supplement Series).*?(?:\n|\Z)"
    return re.sub(footer_pattern, "", text)

def clean_authors_from_text(text, bold_texts):
    # Find the index of "Abstract" in bold_texts
    try:
        abstract_index = bold_texts.index('Abstract')
    except ValueError:
        # If "Abstract" is not in bold_texts, return the original text
        return text

    # Find the bold text immediately before "Abstract"
    if abstract_index > 0:
        previous_bold_text = bold_texts[abstract_index - 1]
    else:
        # If "Abstract" is the first item, there is no previous bold text
        return text

    # Find the start index of the previous bold text in the text
    start_index = text.find(previous_bold_text)
    if start_index == -1:
        # If the previous bold text is not found in the text, return the original text
        return text

    # Find the start index of "Abstract"
    abstract_start_index = text.find('Abstract', start_index)
    if abstract_start_index == -1:
        # If "Abstract" is not found after the previous bold text, return the original text
        return text

    # Remove text between the end of the previous bold text and the start of "Abstract"
    end_of_previous_bold = start_index + len(previous_bold_text)
    
    result_text = text[:end_of_previous_bold] + "\n" + text[abstract_start_index:]

    return result_text


def clean_references_from_text(text):
    #Removes all content from the last occurrence of 'References' to the end.
    last_occurrence = text.rfind("References")
    if last_occurrence != -1:
        return text[:last_occurrence]
    else:
        return text
=======
    # The text is reconstructed from the spans without any line breaks
    text = ""
    for span in page_spans:
        text += span["text"] + " "

    return text, bold_text

# Retrieve the full text from an article removing the unnecessary information
def get_full_text_from_file(file_path):
    pdf_document = fitz.open('data/' + file_path)
    full_text = ""
    bold_text = []
    for page_number in range(1):
        # Numero de pagina - 1 que el pdf
        page = pdf_document[1]
        text, bold_text_from_page = get_text_from_page(page)
        # text = page.get_text()

        # ctrl+shift+p: toggle word wrap para evitar scroll
        save_string_to_file(text, 'text.txt')
>>>>>>> d6354f42

        # bold_text.append(bold_text_from_page)
        full_text += text + "\n\n"

    pdf_document.close()

    # Second filter using the only the text
    # comentar esto para ver diferencias
    # full_text = clean_plain_text(full_text, bold_text)
    return full_text

def clean_orcidIds_from_text(text):
    #Removes all content from the last occurrence of 'ORCID iDs' to the end."
    last_occurrence = text.rfind("ORCID iDs")
    if last_occurrence != -1:
        return text[:last_occurrence]
    else:
        return text

# Retrieve the abstract from an article
def get_abstract_from_file(file_path):
    full_text = get_full_text_from_file(file_path)
    regex_pattern = r'Abstract([\s\S]*?)Uniﬁed Astronomy Thesaurus concepts:'
    extracted_text = ''
    match = re.search(regex_pattern, full_text)

    if match:
        extracted_text += match.group(1) 

    extracted_text = extracted_text.replace('\n', ' ').strip()
    return extracted_text

def get_keywords_from_file(file_path):
    regex = r'Uniﬁed Astronomy Thesaurus concepts:\s*((?:[^;)]+\(\d+\);\s*)+[^;)]+\(\d+\))' # regex pattern to find URLs
    text = get_full_text_from_file(file_path)
    terms = re.findall(regex, text)
    ids = []
    if len(terms) > 0:
        concepts = terms[0]  # Assuming there's only one match per page

        # Find the IDs in the terms
        ids = re.findall(r'\((\d+)\)', concepts)
    return ids

# Retrieve the top 50 words from an article based on TF-IDF
# keywords_by_word is a list of words that will be given a higher TF-IDF value, [] if not used
def get_tf_idf_words_from_file(file_path, keywords_by_word):
    full_text = get_full_text_from_file(file_path)

    COMMON_WORDS = ['et', 'al', 'in', 'be', 'at', 'has', 'that', 'can', 'was', 'its', 'both', 'may', 'we', 'not', 'will', 'or', 'it', 'they', 'than', 'these', 'however', 'co', 'from', 'an', 'ah', 'for', "by", "would", "also", "to", 'and', 'the', 'this', "of", "the", "on", "as", "with", "our", "are", "is"]
    words_quantity = 50

    vectorizer = TfidfVectorizer()
    X = vectorizer.fit_transform([full_text])
    terms = vectorizer.get_feature_names_out()
    common_indices = [terms.tolist().index(word) for word in COMMON_WORDS if word in terms]

    # Set the TF-IDF values of the common words to 0
    for i in range(len(X.toarray())):
        for idx in common_indices:
            X[i, idx] = 0.0

    # If keywords_by_word is not empty, increase the TF-IDF value of the words in the list
    X_modified = X.toarray()
    for i in range(len(full_text)):
        for word in keywords_by_word:
            word_lower = word.lower() 
            if word_lower in terms:
                idx = terms.tolist().index(word_lower)
                tfidf_value = X_modified[i, idx]
                new_tfidf_value = tfidf_value * 2
                X_modified[i, idx] = new_tfidf_value

    top_words_per_document = []
    for doc_tfidf in X_modified:
        top_word_indices = doc_tfidf.argsort()[-words_quantity:][::-1]
        top_words = [(terms[i], doc_tfidf[i]) for i in top_word_indices]
        top_words_per_document.append(top_words)

    top_words_strings = []
    for doc_tfidf in X_modified:
        top_word_indices = doc_tfidf.argsort()[-words_quantity:][::-1]
        top_words = [terms[i] for i in top_word_indices]
        top_words_string = ' '.join(top_words)
        top_words_strings.append(top_words_string)

    return top_words_strings

''' Cleans the text by applying a series of text processing functions 
    Params: The plain text of the full article and an array of bold texts
'''
def clean_plain_text(text, bold_text):
    #text = clean_header_from_text(text)
    # text = clean_footer_from_text(text)
   
    #text = clean_authors_from_text(text)
    # text = clean_references_from_text(text)
    # text = clean_urls_from_text(text)
    return text

def clean_header_from_text(text):
 # Pattern to capture the header for different journal names
    header_pattern = r"(The (Astrophysical Journal|Astronomical Journal|Astrophysical Journal Letters|Astrophysical Journal Supplement Series).*)(?:\n\n|\Z)"
    return re.sub(header_pattern, "", text, flags=re.DOTALL)

def clean_footer_from_text(text):
    # Removes footer-like patterns containing publication information
    footer_pattern = r"\bThe Astrophysical Journal.*?\b(?:\n|\Z)"
    return re.sub(footer_pattern, "", text)

def clean_authors_from_text(text):
    # Removes author names and affiliations
    authors_pattern = r"(?:^|\n)(?:[A-Z]\.\s?[A-Za-z]+,\s?)+\n(?:[A-Za-z,]+\s?)+"
    return re.sub(authors_pattern, "", text)

def clean_references_from_text(text):
    # Removes references to sections, papers, or figures
    references_pattern = r"\(.*?Sections?.*?\)|\[.*?\]"
    return re.sub(references_pattern, "", text)
    
''' Cleans the text as spans by applying a series of text processing functions 
    Params: The spans from each page
'''
def clean_spans_from_page(spans):
    spans = clean_tables_from_text(spans)
    spans = clean_urls_from_text(spans)
    spans = clean_equations_from_text(spans)
    spans = clean_years_from_text(spans)
    
    return spans

# Removes the tables from the text (Between "Table _number_" and "Note.")
# TODO: Improve the table detection if Note. is not present (Using position?)
def clean_tables_from_text(spans):
    # We have to iterate through the spans to find the start and end of the tables
    i = 0
    while i < len(spans):
        start_index = None
        end_index = None

        # Find an element that matches "Table _number_"
        for j in range(i, len(spans)):
            if re.match(r'^Table \d+', spans[j]['text']) and ".B" in spans[j]["font"]:
                start_index = j
                break

        # Find an element that matches "Note. (This usually indicates the end of the table)"
        if start_index is not None:        
            for k in range(start_index, len(spans)):
                if spans[k]['text'] == 'Note.' and ".B" in spans[j]["font"]:
                    end_index = k + 1
                    break

        # If both elements were found, remove the elements between them
        if start_index is not None and end_index is not None:
            del spans[start_index:end_index]
            i = start_index
        else:
            i += 1
        
    return spans

def clean_urls_from_text(spans):
    # We have to iterate through the spans to find the start and end of the links
    i = 0
    while i < len(spans):
        start_index = None
        end_index = None
        text_color = 0

        # Find an element that matches a URL
        for j in range(i, len(spans)):
            if "http" in spans[j]["text"]:
                start_index = j
                text_color = spans[j]["color"]
                break

        # Find the ending of the URL 
        if start_index is not None:
            for k in range(start_index, len(spans)):
                if spans[k]['color'] != text_color:
                    end_index = k
                    break

        # If both elements were found, remove the elements between them
        if start_index is not None and end_index is not None:
            del spans[start_index:end_index]
            i = start_index
        else:
            i += 1

    return spans

def clean_equations_from_text(spans):
    # We have to iterate through the spans to find the start and end of the equations
    i = 0
    while i < len(spans):
        start_index = None
        end_index = None

        # Find an element that matches an equation (It has a different font)
        # If it's only one line, it's not an equation
        for j in range(i, len(spans)):
            if spans[j]["font"] in equation_fonts:
                start_index = j
                break

        # Find the ending of the equation 
        if start_index is not None:
            for k in range(start_index, len(spans)):
                if spans[k]["font"] not in equation_fonts:
                    end_index = k
                    if (end_index - start_index) < 2:
                        start_index = None
                        end_index = None
                    break

        # If both elements were found, remove the elements between them
        if start_index is not None and end_index is not None:
            del spans[start_index:end_index]
            i = start_index
        else:
            i += 1

    return spans

def clean_years_from_text(spans):
    # We have to iterate through the spans to find the start and end of the years
    i = 0
    while i < len(spans):
        start_index = None
        end_index = None

        # Find an element that matches a "( "
        for j in range(i, len(spans)):
            if (re.match(r'\s?\(', spans[j]['text']) and re.match(r'\d{4}', spans[j+1]['text']) and re.match(r'\s?\)', spans[j+2]['text'])):
                start_index = j
                end_index = j + 3
                break

        # If both elements were found, remove the elements between them
        if start_index is not None and end_index is not None:
            del spans[start_index:end_index]
            i = start_index
        else:
            i += 1

    return spans<|MERGE_RESOLUTION|>--- conflicted
+++ resolved
@@ -4,52 +4,6 @@
 import json
 from sklearn.feature_extraction.text import TfidfVectorizer
 
-<<<<<<< HEAD
-
-def get_bold_text_from_page(page):
-    bold_text = []
-    blocks = page.get_text("dict")["blocks"]
-
-    # page_text = ""
-    for block in blocks:
-        if "lines" in block:  
-            for line in block["lines"]:
-                for span in line["spans"]:
-                    text = span["text"]
-                    # page_text += text + " "
-                    font_name = span["font"]
-
-                    if "Bold" in font_name or ".B" in font_name or "Black" in font_name:
-                        bold_text.append(text)
-    return bold_text
-
-# Retrieve the full text from an article
-def get_full_text_from_file(file_path):
-    pdf_document = fitz.open('data/' + file_path)
-    full_text = ""
-    bold_texts = []
-    for page_number in range(len(pdf_document)):
-        page = pdf_document[page_number]
-        text = page.get_text()
-        full_text += text + "\n\n"
-
-        bold_texts = bold_texts + get_bold_text_from_page(page)
-
-    pdf_document.close()
-    full_text = clean_text(full_text, bold_texts)
-    return full_text
-
-# Cleans the text by applying a series of text processing functions
-def clean_text(text, bold_texts):
-    text = clean_urls_from_text(text)
-    text = clean_header_from_text(text)
-    text = clean_footer_from_text(text)
-    text = clean_references_from_text(text)
-    text = clean_orcidIds_from_text(text)
-    text = clean_authors_from_text(text, bold_texts)
-
-    return text
-=======
 equation_fonts = ["TimesLTStd-Roman",
                    "STIXTwoMath", 
                    "TimesLTStd-Italic", 
@@ -97,61 +51,11 @@
     # Guarda los spans en un archivo
     objects_string = json.dumps(page_spans, indent=2)
     save_string_to_file(objects_string, 'spans.txt')
->>>>>>> d6354f42
 
     # First filter using the full span element (more properties)
     # comentar esto para ver diferencias
     page_spans = clean_spans_from_page(page_spans)
 
-<<<<<<< HEAD
-def clean_footer_from_text(text):
-    # Removes footer-like patterns containing publication information
-    footer_pattern = r"\bThe (Astrophysical Journal|Astronomical Journal|Astrophysical Journal Letters|Astrophysical Journal Supplement Series).*?(?:\n|\Z)"
-    return re.sub(footer_pattern, "", text)
-
-def clean_authors_from_text(text, bold_texts):
-    # Find the index of "Abstract" in bold_texts
-    try:
-        abstract_index = bold_texts.index('Abstract')
-    except ValueError:
-        # If "Abstract" is not in bold_texts, return the original text
-        return text
-
-    # Find the bold text immediately before "Abstract"
-    if abstract_index > 0:
-        previous_bold_text = bold_texts[abstract_index - 1]
-    else:
-        # If "Abstract" is the first item, there is no previous bold text
-        return text
-
-    # Find the start index of the previous bold text in the text
-    start_index = text.find(previous_bold_text)
-    if start_index == -1:
-        # If the previous bold text is not found in the text, return the original text
-        return text
-
-    # Find the start index of "Abstract"
-    abstract_start_index = text.find('Abstract', start_index)
-    if abstract_start_index == -1:
-        # If "Abstract" is not found after the previous bold text, return the original text
-        return text
-
-    # Remove text between the end of the previous bold text and the start of "Abstract"
-    end_of_previous_bold = start_index + len(previous_bold_text)
-    
-    result_text = text[:end_of_previous_bold] + "\n" + text[abstract_start_index:]
-
-    return result_text
-
-
-def clean_references_from_text(text):
-    #Removes all content from the last occurrence of 'References' to the end.
-    last_occurrence = text.rfind("References")
-    if last_occurrence != -1:
-        return text[:last_occurrence]
-    else:
-        return text
-=======
     # The text is reconstructed from the spans without any line breaks
     text = ""
     for span in page_spans:
@@ -172,7 +76,6 @@
 
         # ctrl+shift+p: toggle word wrap para evitar scroll
         save_string_to_file(text, 'text.txt')
->>>>>>> d6354f42
 
         # bold_text.append(bold_text_from_page)
         full_text += text + "\n\n"
@@ -183,14 +86,6 @@
     # comentar esto para ver diferencias
     # full_text = clean_plain_text(full_text, bold_text)
     return full_text
-
-def clean_orcidIds_from_text(text):
-    #Removes all content from the last occurrence of 'ORCID iDs' to the end."
-    last_occurrence = text.rfind("ORCID iDs")
-    if last_occurrence != -1:
-        return text[:last_occurrence]
-    else:
-        return text
 
 # Retrieve the abstract from an article
 def get_abstract_from_file(file_path):
@@ -267,12 +162,14 @@
 def clean_plain_text(text, bold_text):
     #text = clean_header_from_text(text)
     # text = clean_footer_from_text(text)
+    # text = clean_orcidIds_from_text(text)
    
     #text = clean_authors_from_text(text)
     # text = clean_references_from_text(text)
     # text = clean_urls_from_text(text)
     return text
 
+
 def clean_header_from_text(text):
  # Pattern to capture the header for different journal names
     header_pattern = r"(The (Astrophysical Journal|Astronomical Journal|Astrophysical Journal Letters|Astrophysical Journal Supplement Series).*)(?:\n\n|\Z)"
@@ -280,19 +177,62 @@
 
 def clean_footer_from_text(text):
     # Removes footer-like patterns containing publication information
-    footer_pattern = r"\bThe Astrophysical Journal.*?\b(?:\n|\Z)"
+    footer_pattern = r"\bThe (Astrophysical Journal|Astronomical Journal|Astrophysical Journal Letters|Astrophysical Journal Supplement Series).*?(?:\n|\Z)"
     return re.sub(footer_pattern, "", text)
 
-def clean_authors_from_text(text):
-    # Removes author names and affiliations
-    authors_pattern = r"(?:^|\n)(?:[A-Z]\.\s?[A-Za-z]+,\s?)+\n(?:[A-Za-z,]+\s?)+"
-    return re.sub(authors_pattern, "", text)
+
+def clean_authors_from_text(text, bold_texts):
+    # Find the index of "Abstract" in bold_texts
+    try:
+        abstract_index = bold_texts.index('Abstract')
+    except ValueError:
+        # If "Abstract" is not in bold_texts, return the original text
+        return text
+
+    # Find the bold text immediately before "Abstract"
+    if abstract_index > 0:
+        previous_bold_text = bold_texts[abstract_index - 1]
+    else:
+        # If "Abstract" is the first item, there is no previous bold text
+        return text
+
+    # Find the start index of the previous bold text in the text
+    start_index = text.find(previous_bold_text)
+    if start_index == -1:
+        # If the previous bold text is not found in the text, return the original text
+        return text
+
+    # Find the start index of "Abstract"
+    abstract_start_index = text.find('Abstract', start_index)
+    if abstract_start_index == -1:
+        # If "Abstract" is not found after the previous bold text, return the original text
+        return text
+
+    # Remove text between the end of the previous bold text and the start of "Abstract"
+    end_of_previous_bold = start_index + len(previous_bold_text)
+    
+    result_text = text[:end_of_previous_bold] + "\n" + text[abstract_start_index:]
+
+    return result_text
+
 
 def clean_references_from_text(text):
-    # Removes references to sections, papers, or figures
-    references_pattern = r"\(.*?Sections?.*?\)|\[.*?\]"
-    return re.sub(references_pattern, "", text)
-    
+    #Removes all content from the last occurrence of 'References' to the end.
+    last_occurrence = text.rfind("References")
+    if last_occurrence != -1:
+        return text[:last_occurrence]
+    else:
+        return text
+    
+
+def clean_orcidIds_from_text(text):
+    #Removes all content from the last occurrence of 'ORCID iDs' to the end."
+    last_occurrence = text.rfind("ORCID iDs")
+    if last_occurrence != -1:
+        return text[:last_occurrence]
+    else:
+        return text
+
 ''' Cleans the text as spans by applying a series of text processing functions 
     Params: The spans from each page
 '''
